--- conflicted
+++ resolved
@@ -17,21 +17,9 @@
 instance View NewForeignKeyView ViewContext where
     beforeRender (context, view) = (context { layout = schemaDesignerLayout }, view)
     html NewForeignKeyView { .. } = [hsx|
-<<<<<<< HEAD
-        {visualNav}
-        <div class="container">
-            <form class="w-100 d-flex justify-content-end" action={pathTo PushToDbAction}>
-                <button type="submit" class="btn btn-primary my-3">Push to DB</button>
-            </form>
-            <div class="row no-gutters bg-white">
-                {renderObjectSelector (zip [0..] statements) (Just tableName)}
-                {renderColumnSelector tableName  (zip [0..] columns) statements}
-            </div>
-=======
         <div class="row no-gutters bg-white">
             {renderObjectSelector (zip [0..] statements) (Just tableName)}
             {renderColumnSelector tableName  (zip [0..] columns) statements}
->>>>>>> 58977d64
         </div>
         {Just modal}
     |]
