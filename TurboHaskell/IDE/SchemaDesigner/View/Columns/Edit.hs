module TurboHaskell.IDE.SchemaDesigner.View.Columns.Edit where

import TurboHaskell.ViewPrelude
import TurboHaskell.IDE.SchemaDesigner.Types
import TurboHaskell.IDE.ToolServer.Types
import TurboHaskell.IDE.ToolServer.Layout
import TurboHaskell.View.Modal
import TurboHaskell.IDE.SchemaDesigner.View.Layout

data EditColumnView = EditColumnView
    { statements :: [Statement]
    , tableName :: Text
    , columnId :: Int
    , column :: Column
    , primaryKeyExists :: Bool
    }

instance View EditColumnView ViewContext where
<<<<<<< HEAD
    html EditColumnView { .. } = [hsx|
        {visualNav}
        <div class="container">
            <form class="w-100 d-flex justify-content-end" action={pathTo PushToDbAction}>
                <button type="submit" class="btn btn-primary my-3">Push to DB</button>
            </form>
            <div class="row no-gutters bg-white">
                {renderObjectSelector (zip [0..] statements) (Just tableName)}
                {renderColumnSelector tableName (zip [0..] columns) statements}
            </div>
=======
    beforeRender (context, view) = (context { layout = schemaDesignerLayout }, view)

    html EditColumnView { .. } = [hsx|
        <div class="row no-gutters bg-white">
            {renderObjectSelector (zip [0..] statements) (Just tableName)}
            {renderColumnSelector tableName (zip [0..] columns) statements}
>>>>>>> 58977d64
        </div>
        {Just modal}
    |]
        where
            table = findTableByName tableName statements
            columns = maybe [] (get #columns) table


            
            primaryKeyCheckbox = if get #primaryKey column
                then preEscapedToHtml [plain|<label class="col col-form-label">
                        <input type="checkbox" name="primaryKey" class="mr-2" checked/>
                            Primary Key
                        </label>|]
                else if primaryKeyExists
                    then mempty
                    else preEscapedToHtml [plain|<label class="col col-form-label">
                        <input type="checkbox" name="primaryKey" class="mr-2"/>
                            Primary Key
                        </label>|]
            
            allowNullCheckbox = if get #notNull column
                then preEscapedToHtml [plain|<input type="checkbox" name="allowNull" class="mr-2"/>|]
                else preEscapedToHtml [plain|<input type="checkbox" name="allowNull" class="mr-2" checked/>|]

            isUniqueCheckbox = if get #isUnique column
                then preEscapedToHtml [plain|<input type="checkbox" name="isUnique" class="mr-2" checked/>|]
                else preEscapedToHtml [plain|<input type="checkbox" name="isUnique" class="mr-2"/>|]
            
            modalContent = [hsx|
                <form method="POST" action={UpdateColumnAction}>
                    <input type="hidden" name="tableName" value={tableName}/>
                    <input type="hidden" name="columnId" value={tshow columnId}/>

                    <div class="form-group row">
                        <label class="col-sm-2 col-form-label">Name:</label>
                        <div class="col-sm-10">
                            <input name="name" type="text" class="form-control" autofocus="autofocus" value={get #name column}/>
                        </div>
                    </div>

                    <div class="form-group row">
                        <label class="col-sm-2 col-form-label">Type:</label>
                        <div class="col-sm-10">
                            {typeSelector (get #columnType column)}
                        </div>
                    </div>
                    <div class="form-group row">
                        {primaryKeyCheckbox}
                        <label class="col col-form-label">
                            {allowNullCheckbox}
                            Allow Null
                        </label>
                        <label class="col col-form-label">
                            {isUniqueCheckbox}
                            Unique
                        </label>
                    </div>

                    <div class="form-group row">
                        <label class="col-sm-2 col-form-label">Default Value:</label>
                        {defaultSelector (get #defaultValue column)}
                    </div>

                    <div class="text-right">
                        <button type="submit" class="btn btn-primary">Edit Column</button>
                    </div>
                    <input type="hidden" name="primaryKey" value={inputValue False}/>
                    <input type="hidden" name="allowNull" value={inputValue False}/>
                    <input type="hidden" name="isUnique" value={inputValue False}/>
                </form>
            |]
            modalFooter = mempty 
            modalCloseUrl = pathTo ShowTableAction { tableName }
            modalTitle = "Edit Column"
            modal = Modal { modalContent, modalFooter, modalCloseUrl, modalTitle }

typeSelector selected = preEscapedToHtml [plain|
    <select id="typeSelector" name="columnType" class="form-control select2-simple">
        #{option selected "TEXT" "Text"}
        #{option selected "INT" "Int"}
        #{option selected "UUID" "UUID"}
        #{option selected "BOOLEAN" "Bool"}
        #{option selected "TIMESTAMP WITH TIME ZONE" "Timestamp"}
        #{option selected "REAL" "Float"}
        #{option selected "DOUBLE PRECISION" "Double"}
    </select>
|]
    where
        option selected value text = if selected == value
            then [plain|<option value=#{value} selected>#{text}</option>|]
            else [plain|<option value=#{value}>#{text}</option>|]

defaultSelector selected = preEscapedToHtml [plain|
    <div class="col-sm-10">
        <select id="defaultSelector" name="defaultValue" class="form-control select2">
            #{option (selectedType selected) "NODEFAULT" "no default"}
            #{option (selectedType selected) "EMPTY" "''"}
            #{option (selectedType selected) "NULL" "null"}
            #{maybeCustom selected}
        </select>
    </div>
    <script>
        $('.select2').select2({
            placeholder: "Select a default value or type in a custom default value",
            tags: true
        });
        $('.select2-simple').select2();
        $('#typeSelector').change(function () {
            switch (this.value) {
                case "UUID":
                    $('#defaultSelector').empty()
                    .append(new Option("uuid_generate_v4()", 'uuid_generate_v4()', true, true))
                    .append(new Option("no default", "NODEFAULT", false, false))
                    .append(new Option("''", "EMPTY", false, false))
                    .append(new Option("null", "NULL", false, false))
                    .trigger('change');
                    break;
                case "TIMESTAMP WITH TIME ZONE":
                    $('#defaultSelector').empty()
                    .append(new Option("created at", 'NOW()', true, true))
                    .append(new Option("no default", "NODEFAULT", false, false))
                    .append(new Option("''", "EMPTY", false, false))
                    .append(new Option("null", "NULL", false, false))
                    .trigger('change');
                    break;
                default:
                    $('#defaultSelector').empty()
                    .append(new Option("no default", "NODEFAULT", true, true))
                    .append(new Option("''", "EMPTY", false, false))
                    .append(new Option("null", "NULL", false, false))
                    .trigger('change');
                    break;
            }
        });
    </script>
|]
    where
        option selected value text = if selected == value
            then [plain|<option value=#{value} selected>#{text}</option>|]
            else [plain|<option value=#{value}>#{text}</option>|]
        selectedType selection = case selection of
            Just "''" -> "EMPTY"
            Just "NULL" -> "NULL"
            Just "null" -> "NULL"
            Nothing -> "NODEFAULT"
            custom -> custom
        maybeCustom selection = case selection of
            Just "''" -> mempty
            Just "NULL" -> mempty
            Just "null" -> mempty
            Nothing -> mempty
            Just custom -> [plain|<option value=#{custom} selected>#{custom}</option>|]<|MERGE_RESOLUTION|>--- conflicted
+++ resolved
@@ -16,25 +16,12 @@
     }
 
 instance View EditColumnView ViewContext where
-<<<<<<< HEAD
-    html EditColumnView { .. } = [hsx|
-        {visualNav}
-        <div class="container">
-            <form class="w-100 d-flex justify-content-end" action={pathTo PushToDbAction}>
-                <button type="submit" class="btn btn-primary my-3">Push to DB</button>
-            </form>
-            <div class="row no-gutters bg-white">
-                {renderObjectSelector (zip [0..] statements) (Just tableName)}
-                {renderColumnSelector tableName (zip [0..] columns) statements}
-            </div>
-=======
     beforeRender (context, view) = (context { layout = schemaDesignerLayout }, view)
 
     html EditColumnView { .. } = [hsx|
         <div class="row no-gutters bg-white">
             {renderObjectSelector (zip [0..] statements) (Just tableName)}
             {renderColumnSelector tableName (zip [0..] columns) statements}
->>>>>>> 58977d64
         </div>
         {Just modal}
     |]
