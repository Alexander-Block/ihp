--- conflicted
+++ resolved
@@ -15,11 +15,8 @@
     { plan :: Either Text [GeneratorAction]
     , actionName :: Text
     , controllerName :: Text
-<<<<<<< HEAD
     , applicationName :: Text
-=======
     , doGenerateView :: Bool
->>>>>>> 3da08584
     , controllers :: [Text]
     , applications :: [Text]
     }
@@ -36,35 +33,16 @@
         </div>
     |]
         where
-<<<<<<< HEAD
-            renderEmpty = [hsx|<form method="POST" action={NewActionAction} class="d-flex">
-                    <select
-                        name="applicationName"
-                        class="form-control select2-simple"
-                        size="1"
-                        onchange="this.form.submit()"
-                    >
-                        {renderApplicationOptions}
-                    </select>
-                    <select
-                        name="controllerName"
-                        class="form-control select2-simple"
-                        size="1"
-                    >
-                        {renderControllerOptions}
-                    </select>
-                    <input
-                        type="text"
-                        name="name"
-                        placeholder="Action name"
-                        class="form-control"
-                        autofocus="autofocus"
-                        value={actionName}
-                        />
-                    <button class="btn btn-primary" type="submit">Preview</button>
-=======
             renderEmpty = [hsx|<form method="POST" action={NewActionAction}>
                     <div class="d-flex">
+                        <select
+                            name="applicationName"
+                            class="form-control select2-simple"
+                            size="1"
+                            onchange="this.form.submit()"
+                        >
+                            {renderApplicationOptions}
+                        </select>
                         <select 
                             name="controllerName"
                             class="form-control select2-simple"
@@ -90,7 +68,6 @@
                             />
                         <label class="pl-1" for="doGenerateView">With View</label>
                     </div>
->>>>>>> 3da08584
                 </form>|]
             renderControllerOptions = forM_ controllers (\x -> [hsx|<option>{x}</option>|])
             renderApplicationOptions = forM_ applications (\x -> [hsx|<option selected={x == applicationName}>{x}</option>|])
