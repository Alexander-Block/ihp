--- conflicted
+++ resolved
@@ -15,18 +15,15 @@
 import qualified Data.Text.IO as Text
 import Text.Regex.TDFA
 import System.Directory
-<<<<<<< HEAD
 import Data.List (tail)
-=======
 import qualified Data.Text.IO as IO
->>>>>>> 3da08584
 
 instance ViewSupport.CreateViewContext ViewContext where
     type ViewApp ViewContext = ToolServerApplication
     createViewContext = do
         flashMessages <- Session.getAndClearFlashMessages
         webControllers <- findWebControllers
-        appNames <- findApps
+        appNames <- findApplications
 
         let viewContext = ViewContext {
                 requestContext = ?requestContext,
@@ -46,7 +43,6 @@
     let controllerFiles :: [Text] =  filter (\x -> not $ "Prelude" `isInfixOf` x || "Context" `isInfixOf` x)  $ map cs directoryFiles
     pure $ map (Text.replace ".hs" "") controllerFiles
 
-<<<<<<< HEAD
 findControllers :: Text -> IO [Text]
 findControllers application = do
     directoryFiles <-  listDirectory $ cs $ application <> "/Controller"
@@ -61,14 +57,4 @@
             $ map (Text.replace "Application" "")
             $ map cs
             $ (getAllTextMatches $ contentString =~ ("[A-z]*Application" :: String) :: [String])
-    pure applications 
-=======
-
-findApps :: IO ([Text])
-findApps = do
-    mainhs <- IO.readFile "Main.hs"
-    let imports = filter (\line -> "import " `isPrefixOf` line && ".FrontController" `isSuffixOf` line) (lines mainhs)
-    pure (map removeImport imports)
-        where
-            removeImport line = Text.replace ".FrontController" "" (Text.replace "import " "" line)
->>>>>>> 3da08584
+    pure applications