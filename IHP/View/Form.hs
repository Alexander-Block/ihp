{-# LANGUAGE FlexibleContexts      #-}
{-# LANGUAGE FlexibleInstances     #-}
{-# LANGUAGE MultiParamTypeClasses #-}
{-# LANGUAGE TypeFamilies          #-}
{-# LANGUAGE AllowAmbiguousTypes #-}
{-# LANGUAGE InstanceSigs, UndecidableInstances, AllowAmbiguousTypes, ScopedTypeVariables, IncoherentInstances  #-}

module IHP.View.Form where

import IHP.Prelude hiding (div)
import           Data.String.Conversions            (cs)
import           IHP.ValidationSupport
import           IHP.View.ConvertibleStrings ()
import           IHP.ViewErrorMessages
import           IHP.ViewSupport
import           Text.Blaze.Html5                   (a, body, button, code, div, docTypeHtml, footer, form, h1, h2, h3, h4, h5, h6, head, hr, html, iframe, img,
                                                     input, label, li, link, meta, nav, ol, p, pre, script, small, span, table, tbody, td, th, thead, title, tr,
                                                     ul, (!), (!?))
import qualified Text.Blaze.Html5                   as H
import qualified Text.Blaze.Html5                   as Html5
import           Text.Blaze.Html5.Attributes        (autocomplete, autofocus, charset, class_, content, href, httpEquiv, id, lang, method, name,
                                                     onclick, placeholder, rel, src, style, type_, value)
import qualified Text.Blaze.Html5.Attributes        as A

import IHP.HtmlSupport.ToHtml
import qualified IHP.NameSupport
import GHC.Types
import qualified Text.Inflections
import qualified Data.Text as Text
import Data.Maybe (fromJust)
import IHP.Controller.RequestContext
import IHP.RouterSupport hiding (get)
import IHP.ModelSupport (getModelName, inputValue, isNew, GetModelName, Id', NormalizeModel, MetaBag, InputValue)
import IHP.HtmlSupport.QQ (hsx)
import IHP.View.Types
import IHP.View.Classes 

instance (
    HasField "id" record id
    , controller ~ ModelControllerMap application (NormalizeModel record)
    , HasPath controller
    , AutoRoute controller
    , Eq id
    , Default id
    ) => ModelFormAction application record where
    modelFormAction record = let id = getField @"id" record in if id == def
        then pathTo (fromJust (createAction @controller))
        else pathTo (fromJust (updateAction @controller) id)
    {-# INLINE modelFormAction #-}

formFor :: forall record viewContext parent id application. (
    ?context :: viewContext
    , Eq record
    , Typeable record
    , ModelFormAction application record
    , HasField "id" record id
    , HasPath (ModelControllerMap application (NormalizeModel record))
    , application ~ ViewApp viewContext
    , HasField "meta" record MetaBag
    , Default id
    , Eq id
<<<<<<< HEAD
    , HasField "cssFramework" viewContext CSSFramework
    ) => record -> ((?viewContext :: viewContext, ?formContext :: FormContext record) => Html5.Html) -> Html5.Html
=======
    ) => record -> ((?context :: viewContext, ?formContext :: FormContext record) => Html5.Html) -> Html5.Html
>>>>>>> fc9c91ac
formFor record = buildForm (createFormContext record) { formAction = modelFormAction @application record }
{-# INLINE formFor #-}


formFor' :: forall record viewContext parent id application. (
    ?context :: viewContext
    , Eq record
    , Typeable record
    , HasField "id" record id
    , application ~ ViewApp viewContext
    , HasField "meta" record MetaBag
    , Default id
    , Eq id
<<<<<<< HEAD
    , HasField "cssFramework" viewContext CSSFramework
    ) => record -> Text -> ((?viewContext :: viewContext, ?formContext :: FormContext record) => Html5.Html) -> Html5.Html
=======
    ) => record -> Text -> ((?context :: viewContext, ?formContext :: FormContext record) => Html5.Html) -> Html5.Html
>>>>>>> fc9c91ac
formFor' record action = buildForm (createFormContext record) { formAction = action }
{-# INLINE formFor' #-}

horizontalFormFor :: forall record viewContext parent id application. (
        ?context :: viewContext
        , Eq record
        , Typeable record
        , ModelFormAction application record
        , HasField "id" record id
        , HasPath (ModelControllerMap application record)
        , application ~ ViewApp viewContext
        , HasField "meta" record MetaBag
        , Default id
        , Eq id
<<<<<<< HEAD
        , HasField "cssFramework" viewContext CSSFramework
        ) => record -> ((?viewContext :: viewContext, ?formContext :: FormContext record) => Html5.Html) -> Html5.Html
horizontalFormFor record = undefined
-- 
--  buildForm (createFormContext record)
--         { renderFormField = renderHorizontalBootstrapFormField
--         , renderSubmit = renderHorizontalBootstrapSubmitButton
--         }
-- {-# INLINE horizontalFormFor #-}
=======
        ) => record -> ((?context :: viewContext, ?formContext :: FormContext record) => Html5.Html) -> Html5.Html
horizontalFormFor record = buildForm (createFormContext record)
        { renderFormField = renderHorizontalBootstrapFormField
        , renderSubmit = renderHorizontalBootstrapSubmitButton
        }
{-# INLINE horizontalFormFor #-}
>>>>>>> fc9c91ac


createFormContext :: forall record viewContext parent id application. (
        ?context :: viewContext
        , Eq record
        , Typeable record
        , HasField "id" record id
        , application ~ ViewApp viewContext
        , HasField "meta" record MetaBag
        , HasField "cssFramework" viewContext CSSFramework
        ) => record -> FormContext record
createFormContext record =
    FormContext
        { model = record
        , formAction = ""
        , cssFramework = getField @"cssFramework" ?viewContext
        }
{-# INLINE createFormContext #-}

{-# INLINE buildForm #-}
buildForm :: forall model viewContext parent id. (?context :: viewContext, HasField "id" model id, Default id, Eq id) => FormContext model -> ((?context :: viewContext, ?formContext :: FormContext model) => Html5.Html) -> Html5.Html
buildForm formContext inner =
    let
        theModel = model formContext
        action = formAction formContext
        isNewRecord = IHP.ModelSupport.isNew theModel
        formId = if isNewRecord then "" else formAction formContext
        formClass :: Text = if isNewRecord then "new-form" else "edit-form"
        formInner = let ?formContext = formContext in inner
    in
        [hsx|<form method="POST" action={action} id={formId} class={formClass}>{formInner}</form>|]


{-# INLINE submitButton #-}
submitButton :: forall model id. (?formContext :: FormContext model, HasField "id" model id, KnownSymbol (GetModelName model), Eq id, Default id) => SubmitButton
submitButton =
    let
        modelName = IHP.ModelSupport.getModelName @model
        isNew = IHP.ModelSupport.isNew (model ?formContext)
    in SubmitButton
    { label = cs $ (if isNew then "Create " else "Save ") <> modelName
    , buttonClass = mempty
    , cssFramework = get #cssFramework ?formContext
    }



-- {-# INLINE renderHorizontalBootstrapFormField #-}
-- renderHorizontalBootstrapFormField :: FormField -> Html5.Html
-- renderHorizontalBootstrapFormField formField@(FormField { fieldType }) =
--         case fieldType of
--             TextInput -> renderTextField "text" formField
--             NumberInput -> renderTextField "number" formField
--             PasswordInput -> renderTextField "password" formField
--             ColorInput -> renderTextField "color" formField
--             EmailInput -> renderTextField "email" formField
--             DateInput -> renderTextField "date" formField
--             DateTimeInput -> renderTextField "datetime-local" formField
--             CheckboxInput -> renderCheckboxFormField formField
--             HiddenInput -> renderTextField "hidden" formField { disableLabel = True, disableGroup = True, disableValidationResult = True }
--             TextareaInput -> renderTextField "text" formField
--             SelectInput {} -> renderSelectField formField
--     where
--         renderCheckboxFormField :: FormField -> Html5.Html
--         renderCheckboxFormField formField@(FormField {fieldType, fieldName, fieldLabel, fieldValue, validatorResult, fieldClass, disableLabel, disableValidationResult, fieldInput, required }) = div ! class_ "form-group" $ div ! class_ "form-check" $ do
--             (if disableLabel then div else H.label ! class_ "form-check-label") $ do
--                 let theInput = input
--                         ! A.type_ "checkbox"
--                         ! A.name fieldName
--                         ! A.class_ (cs $ classes ["form-check-input", ("is-invalid", isJust validatorResult), (fieldClass, not (null fieldClass))])
--                         !? (required, A.required "required")
--                         !? (fieldValue == "yes", A.checked "checked")
--                 theInput
--                 input ! type_ "hidden" ! name fieldName ! A.value (cs $ inputValue False)
--                 Html5.text fieldLabel
--                 unless disableValidationResult (renderValidationResult formField)
--         renderTextField :: Html5.AttributeValue -> FormField -> Html5.Html
--         renderTextField inputType formField@(FormField {fieldType, fieldName, fieldLabel, fieldValue, fieldInputId, validatorResult, fieldClass, disableLabel, disableValidationResult, fieldInput, labelClass, placeholder, required }) = if disableLabel then renderInner else div ! A.class_ "form-group row" $ renderInner
--             where
--                 renderInner = do
--                     unless (disableLabel || null fieldLabel) [hsx|<label class={classes ["col-sm-4 col-form-label ", (labelClass, True)]} for={fieldInputId}>{fieldLabel}</label>|]
--                     div ! class_ "col-sm-8" $ do
--                         (fieldInput formField)
--                                 ! A.type_ inputType
--                                 ! A.name fieldName
--                                 ! A.placeholder (cs placeholder)
--                                 ! A.id (cs fieldInputId)
--                                 ! A.class_ (cs $ classes ["form-control", ("is-invalid", isJust validatorResult), (fieldClass, not (null fieldClass))])
--                                 ! A.value (cs fieldValue)
--                                 !? (required, A.required "required")
--                         if disableValidationResult then mempty else renderValidationResult formField
--                         renderHelpText formField
--         renderSelectField :: FormField -> Html5.Html
--         renderSelectField formField@(FormField {fieldType, placeholder, fieldName, fieldLabel, fieldValue, fieldInputId, validatorResult, fieldClass, disableLabel, disableValidationResult, labelClass, required }) = if disableLabel then renderInner else div ! A.class_ "form-group row" $ renderInner
--             where
--                 renderInner = do
--                     if disableLabel || fieldLabel == "" then pure () else H.label ! A.class_ (cs $ "col-sm-4 col-form-label " <> labelClass) ! A.for (cs fieldInputId) $ cs fieldLabel
--                     div ! class_ "col-sm-8" $ do
--                         Html5.select ! name fieldName ! A.id (cs fieldInputId) ! A.class_ (cs $ classes ["form-control", ("is-invalid", isJust validatorResult), (fieldClass, not (null fieldClass))]) ! value (cs fieldValue) !? (required, A.required "required") $ do
--                             --Html5.option ! A.disabled "disabled" ! A.selected "selected" $ Html5.text ("Bitte auswählen" :: Text)
--                             let isValueSelected = isJust $ find (\(optionLabel, optionValue) -> optionValue == fieldValue) (options fieldType)
--                             (if isValueSelected then Html5.option else Html5.option ! A.selected "selected") ! A.disabled "disabled" $ Html5.text (if null placeholder then "Please select" else placeholder)
--                             forEach (options fieldType) $ \(optionLabel, optionValue) -> (let option = Html5.option ! A.value (cs optionValue) in (if optionValue == fieldValue then option ! A.selected "selected" else option) $ cs optionLabel)
--                         unless disableValidationResult (renderValidationResult formField)
--                         renderHelpText formField
-- 
-- {-# INLINE renderHorizontalBootstrapSubmitButton #-}
-- renderHorizontalBootstrapSubmitButton SubmitButton { modelIsNew, modelName } = div ! class_ "form-group row" $ do
--     div ! class_ "offset-sm-5 col-sm-3 text-left" $ do
--         button ! class_ "btn btn-primary btn-lg pl-4 pr-4 w-100" $ (if modelIsNew then "Create " else "Save ") <> (cs $ modelName)

{-# INLINE fieldNameToFieldLabel #-}
fieldNameToFieldLabel :: Text -> Text
fieldNameToFieldLabel fieldName = cs (let (Right parts) = Text.Inflections.parseCamelCase [] fieldName in Text.Inflections.titleize parts)

{-# INLINE columnNameToFieldLabel #-}
columnNameToFieldLabel :: Text -> Text
columnNameToFieldLabel columnName = cs (let (Right parts) = Text.Inflections.parseSnakeCase [] columnName in Text.Inflections.titleize parts)

{-# INLINE removeIdSuffix #-}
removeIdSuffix :: Text -> Text
removeIdSuffix text = fromMaybe text (Text.stripSuffix " Id" text)

textField :: forall fieldName model value.
    ( ?formContext :: FormContext model
    , HasField fieldName model value
    , HasField "meta" model MetaBag
    , KnownSymbol fieldName
    , InputValue value
    , KnownSymbol (GetModelName model)
    ) => Proxy fieldName -> FormField
textField field = FormField
        { fieldType = TextInput
        , fieldName = cs fieldName
        , fieldLabel = fieldNameToFieldLabel (cs fieldName)
        , fieldValue =  inputValue ((getField @fieldName model) :: value)
        , fieldInputId = cs (IHP.NameSupport.lcfirst (getModelName @model) <> "_" <> cs fieldName)
        , validatorResult = getValidationFailure field model
        , fieldClass = ""
        , labelClass = ""
        , disableLabel = False
        , disableGroup = False
        , disableValidationResult = False
        , fieldInput = const Html5.input
        , cssFramework = get #cssFramework ?formContext
        , helpText = ""
        , placeholder = ""
        , required = False
        }
    where
        fieldName = symbolVal field
        FormContext { model } = ?formContext
{-# INLINE textField #-}

numberField :: forall fieldName model value.
    ( ?formContext :: FormContext model
    , HasField fieldName model value
    , HasField "meta" model MetaBag
    , KnownSymbol fieldName
    , InputValue value
    , KnownSymbol (GetModelName model)
    ) => Proxy fieldName -> FormField
numberField field = (textField field) { fieldType = NumberInput }
{-# INLINE numberField #-}

textareaField :: forall fieldName model value.
    ( ?formContext :: FormContext model
    , HasField fieldName model value
    , HasField "meta" model MetaBag
    , KnownSymbol fieldName
    , InputValue value
    , KnownSymbol (GetModelName model)
    ) => Proxy fieldName -> FormField
textareaField field = (textField field) { fieldType = TextareaInput, fieldInput = \formField -> Html5.textarea (cs (fieldValue formField)) }
{-# INLINE textareaField #-}

colorField :: forall fieldName model value.
    ( ?formContext :: FormContext model
    , HasField fieldName model value
    , HasField "meta" model MetaBag
    , KnownSymbol fieldName
    , InputValue value
    , KnownSymbol (GetModelName model)
    ) => Proxy fieldName -> FormField
colorField field = (textField field) { fieldType = ColorInput }
{-# INLINE colorField #-}

emailField :: forall fieldName model.
    ( ?formContext :: FormContext model
    , HasField fieldName model Text
    , HasField "meta" model MetaBag
    , KnownSymbol fieldName
    , KnownSymbol (GetModelName model)
    ) => Proxy fieldName -> FormField
emailField field = (textField field) { fieldType = EmailInput }
{-# INLINE emailField #-}

dateField :: forall fieldName model value.
    ( ?formContext :: FormContext model
    , HasField fieldName model value
    , HasField "meta" model MetaBag
    , KnownSymbol fieldName
    , InputValue value
    , KnownSymbol (GetModelName model)
    ) => Proxy fieldName -> FormField
dateField field = (textField field) { fieldType = DateInput }
{-# INLINE dateField #-}

passwordField :: forall fieldName model.
    ( ?formContext :: FormContext model
    , HasField fieldName model Text
    , HasField "meta" model MetaBag
    , KnownSymbol fieldName
    , KnownSymbol (GetModelName model)
    ) => Proxy fieldName -> FormField
passwordField field = (textField field) { fieldType = PasswordInput }
{-# INLINE passwordField #-}


dateTimeField :: forall fieldName model value.
    ( ?formContext :: FormContext model
    , HasField fieldName model value
    , HasField "meta" model MetaBag
    , KnownSymbol fieldName
    , InputValue value
    , KnownSymbol (GetModelName model)
    ) => Proxy fieldName -> FormField
dateTimeField alpha = (textField alpha) { fieldType = DateTimeInput }
{-# INLINE dateTimeField #-}


hiddenField :: forall fieldName model value.
    ( ?formContext :: FormContext model
    , HasField fieldName model value
    , HasField "meta" model MetaBag
    , KnownSymbol fieldName
    , InputValue value
    , KnownSymbol (GetModelName model)
    ) => Proxy fieldName -> FormField
hiddenField field = (textField field) { fieldType = HiddenInput }
{-# INLINE hiddenField #-}


checkboxField :: forall fieldName model.
    ( ?formContext :: FormContext model
    , HasField fieldName model Bool
    , HasField "meta" model MetaBag
    , KnownSymbol fieldName
    , KnownSymbol (GetModelName model)
    ) => Proxy fieldName -> FormField
checkboxField field = FormField
        { fieldType = CheckboxInput
        , fieldName = cs fieldName
        , fieldLabel = fieldNameToFieldLabel (cs fieldName)
        , fieldValue =  if getField @fieldName model then "yes" else "no"
        , fieldInputId = cs (IHP.NameSupport.lcfirst (getModelName @model) <> "_" <> cs fieldName)
        , validatorResult = getValidationFailure field model
        , fieldClass = ""
        , labelClass = ""
        , disableLabel = False
        , disableGroup = False
        , disableValidationResult = False
        , fieldInput = const Html5.input
        , cssFramework = get #cssFramework ?formContext
        , helpText = ""
        , placeholder = ""
        , required = False
        }
    where
        fieldName = symbolVal field
        FormContext { model } = ?formContext
{-# INLINE checkboxField #-}


selectField :: forall fieldName model item.
    ( ?formContext :: FormContext model
    , HasField fieldName model (SelectValue item)
    , HasField "meta" model MetaBag
    , KnownSymbol fieldName
    , KnownSymbol (GetModelName model)
    , CanSelect item
    , InputValue (SelectValue item)
    ) => Proxy fieldName -> [item] -> FormField
selectField field items = FormField
        { fieldType =
            let
                itemToTuple :: item -> (Text, Text)
                itemToTuple item = (selectLabel item, inputValue (selectValue item))
            in
                 SelectInput (map itemToTuple items)
        , fieldName = cs fieldName
        , fieldLabel = removeIdSuffix $ fieldNameToFieldLabel (cs fieldName)
        , fieldValue = inputValue ((getField @fieldName model :: SelectValue item))
        , fieldInputId = cs (IHP.NameSupport.lcfirst (getModelName @model) <> "_" <> cs fieldName)
        , validatorResult = getValidationFailure field model
        , fieldClass = ""
        , labelClass = ""
        , disableLabel = False
        , disableGroup = False
        , disableValidationResult = False
        , fieldInput = const (Html5.select mempty)
        , cssFramework = get #cssFramework ?formContext
        , helpText = ""
        , placeholder = "Please select"
        , required = False
    }
    where
        fieldName = symbolVal field
        FormContext { model } = ?formContext
{-# INLINE selectField #-}

class CanSelect model where
    type SelectValue model :: GHC.Types.Type
    selectLabel :: model -> Text
    default selectLabel :: Show model => model -> Text
    selectLabel = tshow
    selectValue :: model -> SelectValue model
    default selectValue :: HasField "id" model (SelectValue model) => model -> SelectValue model
    selectValue = getField @"id"

instance ToHtml FormField where
    {-# INLINE toHtml #-}
    toHtml ::  FormField -> Html5.Html
    toHtml formField@(FormField { cssFramework }) = styledFormField cssFramework cssFramework formField

instance ToHtml SubmitButton where
    {-# INLINE toHtml #-}
    toHtml submitButton@(SubmitButton { cssFramework }) = styledSubmitButton cssFramework cssFramework submitButton<|MERGE_RESOLUTION|>--- conflicted
+++ resolved
@@ -59,12 +59,8 @@
     , HasField "meta" record MetaBag
     , Default id
     , Eq id
-<<<<<<< HEAD
     , HasField "cssFramework" viewContext CSSFramework
-    ) => record -> ((?viewContext :: viewContext, ?formContext :: FormContext record) => Html5.Html) -> Html5.Html
-=======
     ) => record -> ((?context :: viewContext, ?formContext :: FormContext record) => Html5.Html) -> Html5.Html
->>>>>>> fc9c91ac
 formFor record = buildForm (createFormContext record) { formAction = modelFormAction @application record }
 {-# INLINE formFor #-}
 
@@ -78,12 +74,8 @@
     , HasField "meta" record MetaBag
     , Default id
     , Eq id
-<<<<<<< HEAD
     , HasField "cssFramework" viewContext CSSFramework
-    ) => record -> Text -> ((?viewContext :: viewContext, ?formContext :: FormContext record) => Html5.Html) -> Html5.Html
-=======
     ) => record -> Text -> ((?context :: viewContext, ?formContext :: FormContext record) => Html5.Html) -> Html5.Html
->>>>>>> fc9c91ac
 formFor' record action = buildForm (createFormContext record) { formAction = action }
 {-# INLINE formFor' #-}
 
@@ -98,7 +90,6 @@
         , HasField "meta" record MetaBag
         , Default id
         , Eq id
-<<<<<<< HEAD
         , HasField "cssFramework" viewContext CSSFramework
         ) => record -> ((?viewContext :: viewContext, ?formContext :: FormContext record) => Html5.Html) -> Html5.Html
 horizontalFormFor record = undefined
@@ -108,14 +99,6 @@
 --         , renderSubmit = renderHorizontalBootstrapSubmitButton
 --         }
 -- {-# INLINE horizontalFormFor #-}
-=======
-        ) => record -> ((?context :: viewContext, ?formContext :: FormContext record) => Html5.Html) -> Html5.Html
-horizontalFormFor record = buildForm (createFormContext record)
-        { renderFormField = renderHorizontalBootstrapFormField
-        , renderSubmit = renderHorizontalBootstrapSubmitButton
-        }
-{-# INLINE horizontalFormFor #-}
->>>>>>> fc9c91ac
 
 
 createFormContext :: forall record viewContext parent id application. (
